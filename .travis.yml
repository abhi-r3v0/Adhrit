language: python

before_install:
  - sudo apt-get install python3

sudo: required

python:
  - "3.5"

cache: pip

os: Linux

<<<<<<< HEAD
script: 
  - pytest
=======
script:
  - python adhrit.py
>>>>>>> 87626201

install:
  - python installer.py
  - pip install requests
  - pip install prettytable
  - pip install termcolor
  - cd tests
<|MERGE_RESOLUTION|>--- conflicted
+++ resolved
@@ -12,13 +12,8 @@
 
 os: Linux
 
-<<<<<<< HEAD
 script: 
   - pytest
-=======
-script:
-  - python adhrit.py
->>>>>>> 87626201
 
 install:
   - python installer.py
