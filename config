--- conflicted
+++ resolved
@@ -1,9 +1,5 @@
 [config-data]
 
-<<<<<<< HEAD
-vt_api_key = 
-=======
 vt_api_key =
 dependencies = incomplete
->>>>>>> 405faf6b
-emulator_path = #optional
+emulator_path = #optional